use bytes::Bytes;
use futures_util::StreamExt;
use indicatif::{ProgressBar, ProgressStyle};
use reqwest::Client;
use std::path::{Path, PathBuf};
use tokio::{
    fs,
    io::{AsyncReadExt, AsyncWriteExt, BufReader},
};
use xxhash_rust::xxh64::Xxh64;

use crate::everest_yaml::{ModMetadata, ModMetadataList};
<<<<<<< HEAD
use crate::mod_registry::ModRegistry;
=======
use crate::mod_info::ModRegistry;
>>>>>>> ce673f0d

const MOD_REGISTRY_URL: &str = "https://maddie480.ovh/celeste/everest_update.yaml";
const STEAM_MODS_DIRECTORY_PATH: &str = ".local/share/Steam/steamapps/common/Celeste/Mods";

#[derive(Debug)]
pub struct UpdateInfo {
    pub name: String,
    pub current_version: String,
    pub available_version: String,
    pub url: String,
    pub hash: Vec<String>,
}

#[derive(Debug)]
pub struct InstalledMod {
    pub name: String,
    pub metadata: Option<ModMetadata>,
}

#[derive(Debug, Clone)]
pub struct ModDownloader {
    client: Client,
    registry_url: String,
    download_dir: PathBuf,
}

impl ModDownloader {
    pub fn new() -> Result<Self, Box<dyn std::error::Error>> {
        let home = std::env::var("HOME").map_err(|_| "Could not determine home directory")?;
        let download_dir = PathBuf::from(home).join(STEAM_MODS_DIRECTORY_PATH);

        if !download_dir.exists() {
            return Err(
                "Celeste mods directory not found. Is Celeste installed through Steam?".into(),
            );
        }

        Ok(Self {
            client: Client::new(),
            registry_url: String::from(MOD_REGISTRY_URL),
            download_dir,
        })
    }

    /// Fetch remote mod registry, returns bytes of response
    pub async fn fetch_mod_registry(&self) -> Result<Bytes, reqwest::Error> {
        println!("Fetching remote mod registry...");
        let response = self.client.get(&self.registry_url).send().await?;
        let yaml_data = response.bytes().await?;
        Ok(yaml_data)
    }

    pub async fn check_updates(
        &self,
        mod_registry: &ModRegistry,
    ) -> Result<Vec<UpdateInfo>, Box<dyn std::error::Error>> {
        let installed_mods = self.list_installed_mods().await?;
        let mut updates = Vec::new();

        for installed_mod in installed_mods {
            if let Some(metadata) = installed_mod.metadata {
                if let Some(available_mod) = mod_registry.get_mod_info(&metadata.name) {
                    // Compare versions
                    if compare_versions(&available_mod.version, &metadata.version).is_gt() {
                        updates.push(UpdateInfo {
                            name: metadata.name,
                            current_version: metadata.version,
                            available_version: available_mod.version.clone(),
                            url: available_mod.download_url.clone(),
                            hash: available_mod.checksums.clone(),
                        });
                    }
                }
            }
        }

        Ok(updates)
    }

    /// Download mod file and verify checksum
    pub async fn download_mod(
        &self,
        url: &str,
        name: &str,
        expected_hash: &[String],
    ) -> Result<(), Box<dyn std::error::Error>> {
        let response = self.client.get(url).send().await?;
        let total_size = response.content_length().unwrap_or(0);

        let pb = ProgressBar::new(total_size);
        pb.set_style(ProgressStyle::default_bar()
            .template("{spinner:.green} [{elapsed_precise}] [{wide_bar:.cyan/blue}] {bytes}/{total_bytes} ({eta})")
            .unwrap()
            .progress_chars("#>-"));

        let mut stream = response.bytes_stream();
        let download_path = self.download_dir.join(format!("{}.zip", name));
        let mut file = fs::File::create(&download_path).await?;
        let mut downloaded: u64 = 0;

        while let Some(chunk) = stream.next().await {
            let chunk = chunk?;
            file.write_all(&chunk).await?;
            let new = std::cmp::min(downloaded + (chunk.len() as u64), total_size);
            downloaded = new;
            pb.set_position(new);
        }

        pb.finish_with_message("Download complete");

        // Verify checksum
        let hash = hash_file(&download_path).await?;
        if expected_hash.contains(&hash) {
            println!("Checksum verified");
        } else {
            fs::remove_file(&download_path).await?;
            return Err("Checksum verification failed".into());
        }

        Ok(())
    }

    pub async fn list_installed_mods(
        &self,
    ) -> Result<Vec<InstalledMod>, Box<dyn std::error::Error>> {
        let mut installed_mods = Vec::new();

        // Create directory if it doesn't exist
        if !self.download_dir.exists() {
            return Ok(installed_mods);
        }

        let mut entries = fs::read_dir(&self.download_dir).await?;
        while let Some(entry) = entries.next_entry().await? {
            let path = entry.path();
            if path.extension().and_then(|s| s.to_str()) == Some("zip") {
                let name = path
                    .file_stem()
                    .and_then(|s| s.to_str())
                    .unwrap_or("unknown")
                    .to_string();

                // Try to read everest.yaml from the zip
                let mod_metadata = match ModMetadataList::from_zip(&path) {
                    Ok(list) => list.get_main_mod().cloned(),
                    Err(e) => {
                        eprintln!(
                            "Warning: Failed to read metadata from {}: {}",
                            path.display(),
                            e
                        );
                        None
                    }
                };

                installed_mods.push(InstalledMod {
                    name,
                    metadata: mod_metadata,
                });
            }
        }

        // Sort by name
        installed_mods.sort_by(|a, b| a.name.cmp(&b.name));
        Ok(installed_mods)
    }
}

/// Compute xxhash of given file, return hexadicimal string
pub async fn hash_file(file_path: &Path) -> std::io::Result<String> {
    let file = fs::File::open(file_path).await?;
    let mut reader = BufReader::new(file);

    let mut hasher = Xxh64::new(0);
    let mut buffer = [0u8; 8192]; // Read in 8 KB chunks

    loop {
        let bytes_read = reader.read(&mut buffer).await?;
        if bytes_read == 0 {
            break;
        }
        hasher.update(&buffer[..bytes_read]);
    }

    Ok(format!("{:016x}", hasher.digest()))
}

fn compare_versions(ver1: &str, ver2: &str) -> std::cmp::Ordering {
    let v1_parts: Vec<&str> = ver1.split('.').collect();
    let v2_parts: Vec<&str> = ver2.split('.').collect();

    for i in 0..std::cmp::max(v1_parts.len(), v2_parts.len()) {
        let n1 = v1_parts
            .get(i)
            .and_then(|s| s.parse::<u32>().ok())
            .unwrap_or(0);
        let n2 = v2_parts
            .get(i)
            .and_then(|s| s.parse::<u32>().ok())
            .unwrap_or(0);

        match n1.cmp(&n2) {
            std::cmp::Ordering::Equal => continue,
            other => return other,
        }
    }
    std::cmp::Ordering::Equal
}<|MERGE_RESOLUTION|>--- conflicted
+++ resolved
@@ -10,11 +10,7 @@
 use xxhash_rust::xxh64::Xxh64;
 
 use crate::everest_yaml::{ModMetadata, ModMetadataList};
-<<<<<<< HEAD
 use crate::mod_registry::ModRegistry;
-=======
-use crate::mod_info::ModRegistry;
->>>>>>> ce673f0d
 
 const MOD_REGISTRY_URL: &str = "https://maddie480.ovh/celeste/everest_update.yaml";
 const STEAM_MODS_DIRECTORY_PATH: &str = ".local/share/Steam/steamapps/common/Celeste/Mods";
@@ -70,12 +66,14 @@
     pub async fn check_updates(
         &self,
         mod_registry: &ModRegistry,
+        mod_registry: &ModRegistry,
     ) -> Result<Vec<UpdateInfo>, Box<dyn std::error::Error>> {
         let installed_mods = self.list_installed_mods().await?;
         let mut updates = Vec::new();
 
         for installed_mod in installed_mods {
             if let Some(metadata) = installed_mod.metadata {
+                if let Some(available_mod) = mod_registry.get_mod_info(&metadata.name) {
                 if let Some(available_mod) = mod_registry.get_mod_info(&metadata.name) {
                     // Compare versions
                     if compare_versions(&available_mod.version, &metadata.version).is_gt() {
@@ -83,6 +81,8 @@
                             name: metadata.name,
                             current_version: metadata.version,
                             available_version: available_mod.version.clone(),
+                            url: available_mod.download_url.clone(),
+                            hash: available_mod.checksums.clone(),
                             url: available_mod.download_url.clone(),
                             hash: available_mod.checksums.clone(),
                         });
